--- conflicted
+++ resolved
@@ -23,40 +23,22 @@
 import java.util.concurrent.*;
 
 public class Rdt implements Runnable {
-	private int							wSize;			// protocol window size
-	private long						timeout;		// retransmission
-														// timeout in ns
-	private Substrate					sub;			// Substrate object for
-														// packet IO
+	private int wSize;			// protocol window size
+	private long timeout;		// retransmission timeout in ns
+	private Substrate sub;			// Substrate object for packet IO
 
 	// queues for communicating with source/sink
-<<<<<<< HEAD
 	private ArrayBlockingQueue<String> fromSrc;
-	private ArrayBlockingQueue<String> toSnk;
+        private ArrayBlockingQueue<String> toSnk;
         
         // Initializing the 4 class instances that correspond to the 4 main data structures.
 	private Packet[] sendBuffer;
 	private long[] resendTimes;
 	private LinkedList<Packet> resendList;
-	private Packet[] receiveBuffer;
+	private String[] receiveBuffer;
 	
 	private Thread myThread; // local thread for this object
 	private boolean quit;	 // used to signal quitting time
-=======
-	private ArrayBlockingQueue<String>	fromSrc;
-	private ArrayBlockingQueue<String>	toSnk;
-
-	// data structures to handle ack, send, receive packets
-	private Packet[]					sendBuffer;
-	private long[]						resendTimes;
-	private LinkedList<Packet>			resendList;
-	private String[]					receiveBuffer;
-
-	private Thread						myThread;		// local thread for this
-														// object
-	private boolean						quit;			// used to signal
-														// quitting time
->>>>>>> 005a4d9a
 
 	/** Initialize a new Rdt object.
 	 *  @param wSize is the window size used by protocol; the sequence #
