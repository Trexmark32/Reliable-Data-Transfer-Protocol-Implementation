/**
 * Authors: Carlos Gonzalez, Nicola Pedretti
 *
 */

/** Reliable Data Transport class.
 *
 *  This class implements a reliable data transport service.
 *  It uses a sliding window protocol, on a packet basis,
 *  with selective repeat.
 *
 *  An application layer thread provides new packet payloads to be
 *  sent using the provided send() method, and retrieves newly arrived
 *  payloads with the receive() method. Each application layer payload
 *  is sent as a separate UDP packet, along with a sequence number and
 *  a type flag that identifies a packet as a data packet or an
 *  acknowledgment. The sequence numbers are 15 bits.
 */


import java.io.*;
import java.net.*;
import java.util.*;
import java.util.concurrent.*;

public class Rdt implements Runnable {
	private int wSize;	// protocol window size
	private long timeout;	// retransmission timeout in ns
	private Substrate sub;	// Substrate object for packet IO

	// queues for communicating with source/sink
	private ArrayBlockingQueue<String> fromSrc;
	private ArrayBlockingQueue<String> toSnk;
	
<<<<<<< HEAD
	//data structures to handle ack, send, receive packets
=======
>>>>>>> a0a13c25
	private Packet[] sendBuffer;
	private long[] resendTimes;
	private LinkedList<Packet> resendList;
	private Packet[] receiveBuffer;
	
	private Thread myThread; // local thread for this object
	private boolean quit;	 // used to signal quitting time

	/** Initialize a new Rdt object.
	 *  @param wSize is the window size used by protocol; the sequence #
	 *  space is twice the window size
	 *  @param timeout is the time to wait before retransmitting
	 *  @param sub is a reference to the Substrate object that this object
	 *  uses to handle the socket IO
	 */
	Rdt(int wSize, double timeout, Substrate sub) {
		this.wSize = Math.min(wSize,(1 << 14) - 1);
		this.timeout = ((long) (timeout * 1000000000)); // sec to ns
		this.sub = sub;

		// create queues for application layer interface
		fromSrc = new ArrayBlockingQueue<String>(1000,true);
		toSnk = new ArrayBlockingQueue<String>(1000,true);
		quit = false;
		
		sendBuffer = new Packet[2*wSize];
		resendTimes = new long[2*wSize];
		resendList = new LinkedList<Packet>();
		receiveBuffer = new Packet[wSize];
	}

	/** Start the Rdt running. */
	public void start() throws Exception {
		myThread = new Thread(this); myThread.start();
	}

	/** Stop the Rdt.  */
	public void stop() throws Exception { quit = true; myThread.join(); }

	/** Increment sequence number, handling wrap-around.
	 *  @param x is a sequence number
	 *  @return next sequence number after x
	 */
	private short incr(short x) {
		x++; return (x < 2*wSize ? x : 0);
	}

	/** Compute the difference between two sequence numbers,
	 *  accounting for "wrap-around"
	 *  @param x is a sequence number
	 *  @param y is another sequence number
	 *  @return difference, assuming x is "clockwise" from y
	 */
	private int diff(short x, short y) {
		return (x >= y ? x-y : (x + 2*wSize) - y);
	}

	/** Main thread for the Rdt object.
	 *
	 *  Inserts payloads received from the application layer into
	 *  packets, and sends them to the substrate. The packets include
	 *  the number of packets and chars sent so far (including the
	 *  current packet). It also takes packets received from
	 *  the substrate and sends the extracted payloads
	 *  up to the application layer. To ensure that packets are
	 *  delivered reliably and in-order, using a sliding
	 *  window protocol with the selective repeat feature.
	 */
	public void run() {
		long t0 = System.nanoTime();
		long now = 0;		// current time (relative to t0)

		while (!quit || /* we still have un-acked packets */ ) {
			now = System.nanoTime() - t0;
			// TODO
			// if receive buffer has a packet that can be
			//    delivered, deliver it to sink
<<<<<<< HEAD
			
=======
>>>>>>> a0a13c25
			// else if the substrate has an incoming packet
			//      get the packet from the substrate and process it
			// 	if it's a data packet, ack it and add it
			//	   to receive buffer as appropriate
			//	if it's an ack, update the send buffer and
			//	   related data as appropriate
			//	   reset the timer if necessary

			// else if the resend timer has expired, re-send the
			//      oldest un-acked packet and reset timer

			// else if there is a message from the source waiting
			//      to be sent and the send window is not full
			//	and the substrate can accept a packet
			//      create a packet containing the message,
			//	and send it, after updating the send buffer
			//	and related data

			// else nothing to do, so sleep for 1 ms

		}
	}

	/** Send a message to peer.
	 *  @param message is a string to be sent to the peer
	 */
	public void send(String message) {
		try {
			fromSrc.put(message);
		} catch(Exception e) {
			System.err.println("Rdt:send: put exception" + e);
			System.exit(1);
		}
	}
		
	/** Test if Rdt is ready to send a message.
	 *  @return true if Rdt is ready
	 */
	public boolean ready() { return fromSrc.remainingCapacity() > 0; }

	/** Get an incoming message.
	 *  @return next message
	 */
	public String receive() {
		String s = null;
		try {
			s = toSnk.take();
		} catch(Exception e) {
			System.err.println("Rdt:receive: take exception" + e);
			System.exit(1);
		}
		return s;
	}
	
	/** Test for the presence of an incoming message.
	 *  @return true if there is an incoming message
	 */
	public boolean incoming() { return toSnk.size() > 0; }
}<|MERGE_RESOLUTION|>--- conflicted
+++ resolved
@@ -32,10 +32,7 @@
 	private ArrayBlockingQueue<String> fromSrc;
 	private ArrayBlockingQueue<String> toSnk;
 	
-<<<<<<< HEAD
 	//data structures to handle ack, send, receive packets
-=======
->>>>>>> a0a13c25
 	private Packet[] sendBuffer;
 	private long[] resendTimes;
 	private LinkedList<Packet> resendList;
@@ -113,10 +110,6 @@
 			// TODO
 			// if receive buffer has a packet that can be
 			//    delivered, deliver it to sink
-<<<<<<< HEAD
-			
-=======
->>>>>>> a0a13c25
 			// else if the substrate has an incoming packet
 			//      get the packet from the substrate and process it
 			// 	if it's a data packet, ack it and add it
